"""
Module for header classes and metadata interpreters. This includes interpreting data file headers or dedicated files
to describing data.
"""
import logging
from dataclasses import dataclass
from os.path import basename
from typing import Union

import pandas as pd
from insitupy.campaigns.snowex.snowex_campaign import SnowExMetadataParser
from insitupy.profiles.metadata import ProfileMetaData
from insitupy.variables import MeasurementDescription
from insitupy.campaigns.snowex import (
    SnowExPrimaryVariables, SnowExMetadataVariables,
)
from snowexsql.db import get_table_attributes
from snowexsql.tables import Site

from .interpretation import *
from .projection import add_geom, reproject_point_in_dict
from .string_management import *
from .utilities import assign_default_kwargs, get_logger, read_n_lines


LOG = logging.getLogger(__name__)


def read_InSar_annotation(ann_file):
    """
    .ann files describe the INSAR data. Use this function to read all that
    information in and return it as a dictionary

    Expected format:

    `DEM Original Pixel spacing (arcsec) = 1`

    Where this is interpretted as:
    `key (units) = [value]`

    Then stored in the dictionary as:

    `data[key] = {'value':value, 'units':units}`

    values that are found to be numeric and have a decimal are converted to a
    float otherwise numeric data is cast as integers. Everything else is left
    as strings.

    Args:
        ann_file: path to UAVsAR description file
    Returns:
        data: Dictionary containing a dictionary for each entry with keys
              for value, units and comments
    """

    with open(ann_file) as fp:
        lines = fp.readlines()
        fp.close()

    data = {}

    # loop through the data and parse
    for line in lines:

        # Filter out all comments and remove any line returns
        info = line.strip().split(';')
        comment = info[-1].strip().lower()
        info = info[0]

        # ignore empty strings
        if info and "=" in info:
            d = info.split('=')
            name, value = d[0], d[1]

            # Clean up tabs, spaces and line returns
            key = name.split('(')[0].strip().lower()
            units = get_encapsulated(name, '()')
            if not units:
                units = None
            else:
                units = units[0]

            value = value.strip()

            # Cast the values that can be to numbers ###
            if value.strip('-').replace('.', '').isnumeric():
                if '.' in value:
                    value = float(value)
                else:
                    value = int(value)

            # Assign each entry as a dictionary with value and units
            data[key] = {'value': value, 'units': units, 'comment': comment}

    # Convert times to datetimes
    for pass_num in ['1', '2']:
        for timing in ['start', 'stop']:
            key = '{} time of acquisition for pass {}'.format(timing, pass_num)
            dt = pd.to_datetime(data[key]['value'])
            dt = dt.astimezone(pytz.timezone('UTC'))
            data[key]['value'] = dt

    return data


class SMPMeasurementLog(object):
    """
    Opens and processes the log that describes the SMP measurments. This file
    contains notes on all the measurements taken.

    This class build a dataframe from this file. It also reorganizes the
    file contents to be more standardized with our database.
    Some of this includes merging information in the comments.

    File should have the headers:
              Date,
              Pit ID
              SMP instrument #
              Fname sufix
              Orientation
              Snow depth
              Flag
              Observer
              Comments

    Attributes:
        observer_map: Dictionary mapping name initials to full verbose names
        orientation_map: Dictionary mapping the measurement locations relative
                         to the pit
        header: Dictionary containing other header information regarding the
                details of measurements
        df: Dataframe containing rows of details describing each measurement

    """

    def __init__(self, filename):
        self.log = get_logger(__name__)

        self.header, self.df = self._read(filename)

        # Cardinal map to interpet the orientation
        self.cardinal_map = {'N': 'North', 'NE': 'Northeast', 'E': 'East',
                             'SE': 'Southeast', 'S': 'South', 'SW': 'Southwest',
                             'W': 'West', 'NW': 'Northwest', 'C': 'Center'}

    def _read(self, filename):
        """
        Read the CSV file thet contains SMP log inforamtion. Also reads in the
        header and creates a few attributes from that information:
            1. observer_map
            2. orientation_map
        """
        self.log.info('Reading SMP file log header')

        header_pos = 9
        header = read_n_lines(filename, header_pos + 1)
        self.observer_map = self._build_observers(header)

        # parse/rename column names
        line = header[header_pos]
        str_cols = [standardize_key(col)
                    for col in line.lower().split(',') if col.strip()]

        # Assume columns are populated left to right so if we have empty ones
        # they are assumed at the end
        n_cols = len(str_cols)
        str_cols = remap_data_names(str_cols, DataHeader.rename)

        dtype = {k: str for k in str_cols}
        df = pd.read_csv(
            filename, header=header_pos, names=str_cols,
            usecols=range(n_cols), encoding='latin',
            # parse_dates=[0],
            dtype=dtype
        )
        # WHY IS THIS NEEDED?
        df["date"] = pd.to_datetime(df["date"])

        # Insure all values are 4 digits. Seems like some were not by accident
        df['fname_sufix'] = df['fname_sufix'].apply(lambda v: v.zfill(4))

        df = self.interpret_dataframe(df)

        return header, df

    def interpret_dataframe(self, df):
        """
        Using various info collected from the dataframe header modify the data
        frame entries to be more verbose and standardize the database

        Args:
            df: pandas.Dataframe

        Returns:
            new_df: pandas.Dataframe with modifications
        """
        # Apply observer map
        df = self.interpret_observers(df)

        # Apply orientation map

        # Pit ID is actually the Site ID here at least in comparison to the
        df['site_id'] = df['pit_id'].copy()

        return df

    def _build_observers(self, header):
        """
        Interprets the header of the smp file log which has a map to the
        names of the oberservers names. This creates a dictionary mapping those
        string names
        """
        # Map for observer names and their
        observer_map = {}

        for line in header:
            ll = line.lower()

            # Create a name map for the observers and there initials
            if 'observer' in ll:
                data = [d.strip() for d in line.split(':')[-1].split(',')]
                data = [d for d in data if d]

                for d in data:
                    info = [clean_str(s).strip(')') for s in d.split('(')]
                    name = info[0]
                    initials = info[1]
                    observer_map[initials] = name
                break

        return observer_map

    def interpret_observers(self, df):
        """
        Rename all the observers with initials in the observer_map which is
        interpeted from the header

        Args:
            df: dataframe containing a column observer
        Return:
            new_df: df with the observers column replaced with more verbose
                    names
        """
        new_df = df.copy()
        new_df['observers'] = \
            new_df['observers'].apply(lambda x: self.observer_map[x])
        return new_df

    def interpret_sample_strategy(self, df):
        """
        Look through all the measurements posted by site and attempt to
        determine the sample strategy

        Args:
            df: Dataframe containing all the data from the dataframe
        Returns:
            new_df: Same dataframe with a new column containing the sampling
                    strategy
        """

        pits = pd.unique(df['pit_id'])

        for p in pits:
            ind = df['pit_id'] == p
            temp = df.loc[ind]
            orientations = pd.unique(temp['orientation'])

    def get_metadata(self, smp_file):
        """
        Builds a dictionary of extra header information useful for SMP
        files which lack some info regarding submission to the db

        S06M0874_2N12_20200131.CSV, 0874 is the suffix

        """
        s = basename(smp_file).split('.')[0].split('_')
        suffix = s[0].split('M')[-1]
        ind = self.df['fname_sufix'] == suffix
        meta = self.df.loc[ind]
        return meta.iloc[0].to_dict()


class ExtendedSnowExMetadataVariables(SnowExMetadataVariables):
    IGNORE = MeasurementDescription(
        "ignore", "Ignore this",
        [
            "profile_id", "timing",  # SSA things
            "smp_serial_number", "original_total_samples",  # SMP things
<<<<<<< HEAD
            "data_subsampled_to", "wise_serial_no",
            "parameter_codes",
            "precip_rate"  # prefer precip_type
=======
            "data_subsampled_to",
            "wise_serial_no" # snow pit things
>>>>>>> 62ebbec7
        ], auto_remap=False
    )
    FLAGS = MeasurementDescription(
        'flags', "Measurements flags",
        ['flag', 'flags'], auto_remap=True
    )
    UTM_ZONE = MeasurementDescription(
        'utm_zone', "UTM Zone",
        ['utmzone', 'utm_zone', 'zone'], auto_remap=True
    )
    COUNT = MeasurementDescription(
        "count", "Count for surrounding perimeter depths",
        ["count"], auto_remap=True
    )
    UTCYEAR = MeasurementDescription(
        'utcyear', "UTC Year", ['utcyear'], auto_remap=True
    )
    UTCDOY = MeasurementDescription(
        'utcdoy', "UTC day of year", ['utcdoy'], auto_remap=True
    )
    UTCTOD = MeasurementDescription(
        'utctod', 'UTC Time of Day', ['utctod'], auto_remap=True
    )
    COMMENTS = MeasurementDescription(
        "comments", "Comments in the header", [
            "comments", "pit comments", "pit_comments"
        ], auto_remap=True
    )
    SLOPE = MeasurementDescription(
        "slope_angle", "Slope Angle", ["slope", "slope_angle"],
        auto_remap=True
    )
    ASPECT = MeasurementDescription(
        "aspect", "Site Aspect", ["aspect",],
        auto_remap=True
    )
    WEATHER = MeasurementDescription(
        "weather_description", "Weather Description", ["weather"],
        auto_remap=True
    )
    SKY_COVER = MeasurementDescription(
        "sky_cover", "Sky Cover Description", ["sky"], match_on_code=True,
        auto_remap=True
    )
    NOTES = MeasurementDescription(
        "site_notes", "Site Notes", ["notes"], auto_remap=True
    )
    INSTRUMENT = MeasurementDescription(
        "instrument", "Instrument", ["measurement_tool"], auto_remap=True
    )
    OBSERVERS = MeasurementDescription(
        'observers', "Observer(s) of the measurement",
        ['operator', 'surveyors', 'observer'], auto_remap=True
    )
    GROUND_ROUGHNESS = MeasurementDescription(
        "ground_roughness", "Roughness Description", [
            "ground roughness"
        ], auto_remap=True
    )
    GROUND_CONDITION = MeasurementDescription(
        "ground_condition", "The condition of the ground", [
            "ground condition"
        ], auto_remap=True
    )
    GROUND_VEGETATION = MeasurementDescription(
        "ground_vegetation", "Description of the vegetation", [
            "ground vegetation"
        ], auto_remap=True
    )
    VEGETATION_HEIGHT = MeasurementDescription(
        "vegetation_height", "The height of the vegetation", [
            "vegetation height"
        ], auto_remap=True
    )
    PRECIP = MeasurementDescription(
        "precip", "Site notes on precipitation",
        ["precip", "precip_type"], auto_remap=True
    )
    WIND = MeasurementDescription(
        "wind", "Site notes on wind", ["wind"], auto_remap=True
    )
    AIR_TEMP = MeasurementDescription(
        "air_temp", "Site notes on air temperature", ["air_temp"],
        auto_remap=True
    )
    TREE_CANOPY = MeasurementDescription(
        "tree_canopy", "Description of the tree canopy", ["tree canopy"],
        auto_remap=True
    )


class ExtendedSnowExPrimaryVariables(SnowExPrimaryVariables):
    """
    Extend variables to add a few relevant ones
    """
    COMMENTS = MeasurementDescription(
        "comments", "Comments",
        ["comments"]
    )
    PARAMETER_CODES = MeasurementDescription(
        "parameter_codes", "Parameter Codes",
        ["parameter_codes"]
    )
    TWO_WAY_TRAVEL = MeasurementDescription(
        'two_way_travel', "Two way travel",
        ['twt', 'twt_ns']
    )
    FLAGS = MeasurementDescription(
        'flags', "Measurements flags",
        ['flag']
    )
    RH_10FT = MeasurementDescription(
        "relative_humidity_10ft",
        "Relative humidity measured at 10 ft tower level",
        ['rh_10ft']
    )
    BP = MeasurementDescription(
        'barometric_pressure', "Barometric pressure",
        ['bp_kpa_avg']
    )
    AIR_TEMP_10FT = MeasurementDescription(
        'air_temperature_10ft',
        "Air temperature measured at 10 ft tower level",
        ['airtc_10ft_avg']
    )
    WIND_SPEED_10FT = MeasurementDescription(
        'wind_speed_10ft',
        "Vector mean wind speed measured at 10 ft tower level",
        ['wsms_10ft_avg']
    )
    WIND_DIR_10ft = MeasurementDescription(
        'wind_direction_10ft',
        "Vector mean wind direction measured at 10 ft tower level",
        ['winddir_10ft_d1_wvt']
    )
    SW_IN = MeasurementDescription(
        'incoming_shortwave',
        "Shortwave radiation measured with upward-facing sensor",
        ['sup_avg']
    )
    SW_OUT = MeasurementDescription(
        'outgoing_shortwave',
        "Shortwave radiation measured with downward-facing sensor",
        ['sdn_avg']
    )
    LW_IN = MeasurementDescription(
        'incoming_longwave',
        "Longwave radiation measured with upward-facing sensor",
        ['lupco_avg']
    )
    LW_OUT = MeasurementDescription(
        'outgoing_longwave',
        "Longwave radiation measured with downward-facing sensor",
        ['ldnco_avg']
    )
    SM_20CM = MeasurementDescription(
        'soil_moisture_20cm', "Soil moisture measured at 10 cm below the soil",
        ['sm_20cm_avg']
    )
    ST_20CM = MeasurementDescription(
        'soil_temperature_20cm',
        "Soil temperature measured at 10 cm below the soil",
        ['tc_20cm_avg']
    )
    SNOW_VOID = MeasurementDescription(
        "snow_void", "Void depth in the snow measurement",
        ["snow void", "snow_void"], True
    )
    IGNORE = MeasurementDescription(
        "ignore", "Ignore this",
        [
            "original_index", 'id', 'freq_mhz', 'camera',
            'avgvelocity', 'equipment', 'version_number',
            'time_start/end'
            "avgdensity", "avg_density"
        ]
    )
    SAMPLE_SIGNAL = MeasurementDescription(
        'sample_signal', "Sample Signal",
        ['sample_signal']
    )
    FORCE = MeasurementDescription(
        'force', "Force", ["force"]
    )
    REFLECTANCE = MeasurementDescription(
        'reflectance', "Reflectance", ['reflectance']
    )
    SSA = MeasurementDescription(
        'specific_surface_area', "Specific Surface Area",
        ['specific_surface_area']
    )


@dataclass()
class SnowExProfileMetadata(ProfileMetaData):
    """
    Extend the profile metadata to add more args
    """
    aspect: Union[float, None] = None
    slope: Union[float, None] = None
    air_temp: Union[float, None] = None
    total_depth: Union[float, None] = None
    weather_description: Union[str, None] = None
    precip: Union[str, None] = None
    sky_cover: Union[str, None] = None
    wind: Union[str, None] = None
    ground_condition: Union[str, None] = None
    ground_roughness: Union[str, None] = None
    ground_vegetation: Union[str, None] = None
    vegetation_height: Union[str, None] = None
    tree_canopy: Union[str, None] = None
    site_notes: Union[str, None] = None


class ExtendedSnowExMetadataParser(SnowExMetadataParser):
    """
    Extend the parser to update the extended varaibles
    """
    PRIMARY_VARIABLES_CLASS = ExtendedSnowExPrimaryVariables
    METADATA_VARIABLE_CLASS = ExtendedSnowExMetadataVariables

    def parse(self):
        """
        Parse the file and return a metadata object.
        We can override these methods as needed to parse the different
        metadata

        This populates self.rough_obj

        Returns:
            (metadata object, column list, position of header in file)
        """
        (meta_lines, columns,
         columns_map, header_position) = self.find_header_info(self._fname)
        self._rough_obj = self._preparse_meta(meta_lines)
        # Create a standard metadata object
        metadata = SnowExProfileMetadata(
            site_name=self.parse_id(),
            date_time=self.parse_date_time(),
            latitude=self.parse_latitude(),
            longitude=self.parse_longitude(),
            utm_epsg=str(self.parse_utm_epsg()),
            campaign_name=self.parse_campaign_name(),
            flags=self.parse_flags(),
            observers=self.parse_observers(),
            aspect=self.parse_aspect(),
            slope=self.parse_slope(),
            air_temp=self.parse_air_temp(),
            total_depth=self.parse_total_depth(),
            weather_description=self.parse_weather_description(),
            precip=self.parse_precip(),
            sky_cover=self.parse_sky_cover(),
            wind=self.parse_wind(),
            ground_condition=self.parse_ground_condition(),
            ground_roughness=self.parse_ground_roughness(),
            ground_vegetation=self.parse_ground_vegetation(),
            vegetation_height=self.parse_vegetation_height(),
            tree_canopy=self.parse_tree_canopy(),
            site_notes=self.parse_site_notes(),
        )

        return metadata, columns, columns_map, header_position

    def parse_aspect(self):
        aspect = None
        for k, v in self.rough_obj.items():
            if k in ["aspect"]:
                aspect = v
                # Handle parsing string
                aspect = manage_degree_values(aspect)
                # Handle conversion to degrees
                if aspect is not None and isinstance(aspect, str):
                    # Check for number of numeric values.
                    numeric = len([True for c in aspect if c.isnumeric()])

                    if numeric != len(aspect) and aspect is not None:
                        LOG.warning(
                            'Aspect recorded as cardinal '
                            'directions, converting to degrees...'
                        )
                        aspect = convert_cardinal_to_degree(aspect)
                break

        return aspect

    def parse_slope(self):
        result = None
        for k, v in self.rough_obj.items():
            if k in ["slope_angle", "slope"]:
                result = v
                # Handle parsing string
                result = manage_degree_values(result)
                break
        return result

    def parse_air_temp(self):
        result = None
        for k, v in self.rough_obj.items():
            if k in ["air_temp"]:
                result = manage_degree_values(v)
                break
        return result

    def parse_total_depth(self):
        return self.rough_obj.get(
            ExtendedSnowExMetadataVariables.TOTAL_DEPTH.code
        )

    def parse_weather_description(self):
        return self.rough_obj.get(
            ExtendedSnowExMetadataVariables.WEATHER.code
        )

    def parse_precip(self):
        return self.rough_obj.get(
            ExtendedSnowExMetadataVariables.PRECIP.code
        )

    def parse_sky_cover(self):
        return self.rough_obj.get(
            ExtendedSnowExMetadataVariables.SKY_COVER.code
        )

    def parse_wind(self):
        return self.rough_obj.get(ExtendedSnowExMetadataVariables.WIND.code)

    def parse_ground_condition(self):
        return self.rough_obj.get(
            ExtendedSnowExMetadataVariables.GROUND_CONDITION.code
        )

    def parse_ground_roughness(self):
        return self.rough_obj.get(
            ExtendedSnowExMetadataVariables.GROUND_ROUGHNESS.code
        )

    def parse_ground_vegetation(self):
        return self.rough_obj.get(
            ExtendedSnowExMetadataVariables.GROUND_VEGETATION.code
        )

    def parse_vegetation_height(self):
        return self.rough_obj.get(
            ExtendedSnowExMetadataVariables.VEGETATION_HEIGHT.code
        )

    def parse_tree_canopy(self):
        return self.rough_obj.get(
            ExtendedSnowExMetadataVariables.TREE_CANOPY.code
        )

    def parse_site_notes(self):
        return None



class DataHeader(object):
    """
    Class for managing information stored in files headers about a snow pit
    site.

    Format of such file headers should be
    1. Each line of importance is preceded by a #
    2. Key values should be comma separated.

    e.g.
        `# PitID,COGM1C8_20200131`
        `# Date/Time,2020-01-31-15:10`

    If the file is not determined to be a site details file as indicated by the
    word site in the filename, then the all header lines except the last line
    is interpreted as header. In csv files the last line of the
    header should be the column header which is also interpreted and stored
    as a class attribute

    Attributes:
        info: Dictionary containing all header information, stripped of
              unnecessary chars, all lower case, and all spaces replaced with
              underscores
        columns: Column names of data stored in csv. None for site description
                 files which is basically all one header
        data_names: List of data names to be uploaded
        multi_sample_profiles: List containing profile types that
                              have multiple samples (e.g. density). This
                              triggers calculating the mean of the profiles
                              for the main value
        extra_header: Dictionary containing supplemental information to write
                      into the .info dictionary after its generated. Any
                      duplicate keys will be overwritten with this info.
    """

    # Typical names we run into that need renaming

    # Known possible profile types anything not in here will throw an error
    available_data_names = [
        'density', 'permittivity', 'lwc_vol', 'temperature',
        'force', 'reflectance', 'sample_signal',
        'specific_surface_area', 'equivalent_diameter',
        'grain_size', 'hand_hardness', 'grain_type',
        'manual_wetness', 'two_way_travel', 'depth', 'swe',
        'relative_humidity_10ft', 'barometric_pressure',
        'air_temp_10ft', 'wind_speed_10ft', 'wind_direction_10ft',
        'incoming_shortwave', 'outgoing_shortwave', 'incoming_longwave',
        'outgoing_longwave', 'soil_moisture_20cm', 'soil_temp_20cm',
        'snow_void'
    ]

    # Defaults to keywords arguments
    defaults = {
        'in_timezone': None,
        'out_timezone': 'UTC',
        'epsg': None,
        'header_sep': ',',
        'northern_hemisphere': True,
        'depth_is_metadata': True,
        'allow_split_lines': False,
        }

    def __init__(self, filename, **kwargs):
        """
        Class for managing site details information

        Args:
            filename: File for a site details file containing
            header_sep: key value pairs in header information separator (: , etc)
            northern_hemisphere: Bool describing if the pit location is in the
                                 northern_hemisphere for converting utm coordinatess
            depth_is_metadata: Whether or not to include depth as a main
                              variable (useful for point data that contains
                              snow depth and other variables), profiles should
                              use depth as metadata
            kwargs: keyword values to pass to the database as metadata
        """
        self.log = get_logger(__name__)
        self._fname = filename

        self.extra_header = assign_default_kwargs(
            self, kwargs, self.defaults, leave=['epsg'])

        # Use a row based timezone
        if kwargs.get("row_based_timezone", False):
            if kwargs.get('in_timezone'):
                raise ValueError(
                    "Cannot have row based and file based timezone"
                )
            self.in_timezone = None
        else:
            # Validate that an intentionally good in timezone was given
            in_timezone = kwargs.get('in_timezone')
            if in_timezone is None or "local" in in_timezone.lower():
                raise ValueError("A valid in_timezone was not provided")
            else:
                self.in_timezone = in_timezone

        self.log.info('Interpreting metadata in {}'.format(filename))

        # Site location files will have no data_name
        self.data_names = None

        # Does our profile type have multiple samples
        self.multi_sample_profiles = []

        # Read in the header into dictionary and list of columns names
        info, self.columns, self.header_pos = self._read(filename)

        # Interpret any data needing interpretation e.g. aspect
        self.info = self.interpret_data(info)

    def submit(self, session):
        """
        Submit metadata to the database as site info, Do not use on profile
        headers. Only use on site_details files.

        Args:
            session: SQLAlchemy session object
        """
        # only submit valid  keys to db
        kwargs = {}
        valid = get_table_attributes(Site)
        for k, v in self.info.items():
            if k in valid:
                kwargs[k] = v

        kwargs = add_geom(kwargs, self.info['epsg'])
        d = Site(**kwargs)
        session.add(d)
        session.commit()

    def rename_sample_profiles(self, columns, data_names):
        """
        Rename columns like density_a to density_sample_a
        """
        result = []
        for c in columns:
            for data_name in data_names:
                v = c
                if data_name in c and c[-2] == '_':
                    v = c.replace(data_name, '{}_sample'.format(data_name))
                    result.append(v)

                elif c not in result and c[-2] != '_':
                    result.append(c)
        return result

    def determine_data_names(self, raw_columns):
        """
        Determine the names of the data to be uploaded from the raw column
        header. Also determine if this is the type of profile file that will
        submit more than one main value (e.g. hand_hardness, grain size all in
        the same file)

        Args:
            raw_columns: list of raw text split on commas of the column names

        Returns:
            type: **data_names** - list of column names that will be uploaded
                   as a main value
                  **multi_sample_profiles** - boolean representing if we will
                    average the samples for a main value (e.g. density)
        """
        # Names of columns we are going to submit as main values
        data_names = []
        multi_sample_profiles = []

        # String of the columns for counting
        str_cols = ' '.join(raw_columns).replace(' ', "_").lower()

        for dname in self.available_data_names:

            kw_count = str_cols.count(dname)

            # if we have keyword match in our columns then add the type
            if kw_count > 0:
                data_names.append(dname)

                # Avoid triggering on depth and bottom depth in profiles
                if kw_count > 1 and dname != 'depth':
                    self.log.debug('{} is multisampled...'.format(dname))
                    multi_sample_profiles.append(dname)

        # If depth is metadata (e.g. profiles) then remove it as a main
        # variable
        if 'depth' in data_names and self.depth_is_metadata:
            data_names.pop(data_names.index('depth'))

        if data_names:
            self.log.info('Names to be uploaded as main data are: {}'
                          ''.format(', '.join(data_names)))
        else:
            raise ValueError('Unable to determine data names from'
                             ' header/columns columns: {}'.format(", ".join(raw_columns)))

        if multi_sample_profiles:
            self.log.info('{} contains multiple samples for each '
                          'layer. The main value will be the average of '
                          'these samples.'.format(', '.join(multi_sample_profiles)))

        return data_names, multi_sample_profiles

    def _read(self, filename):
        """
        Read in all site details file for a pit If the filename has the word site in it then we
        read everything in the file. Otherwise we use this to read all the site
        data up to the header of the profile.

        E.g. Read all commented data until we see a column descriptor.

        Args:
            filename: Path to a csv containing # leading lines with site details

        Returns:
            tuple: **data** - Dictionary containing site details
                   **columns** - List of clean column names
                   **header_pos** - Index of the columns header for skiprows in
                                    read_csv
       """

        parser = ExtendedSnowExMetadataParser(
            filename, timezone=self.in_timezone,
            header_sep=self.header_sep,
            allow_split_lines=self.allow_split_lines
        )
        str_data, columns, header_pos = parser.find_header_info()

        if columns is not None:

            # Determine the profile type
            (self.data_names, self.multi_sample_profiles) = \
                self.determine_data_names(columns)

            self.data_names = remap_data_names(self.data_names, self.rename)

            if self.multi_sample_profiles:
                columns = self.rename_sample_profiles(columns, self.data_names)
            self.log.debug('Column Data found to be {} columns based on Line '
                           '{}'.format(len(columns), header_pos))
        else:
            columns = standard_cols

        # Key value pairs are separate by some separator provided.
        data = {}

        # Collect key value pairs from the information above the column header
        for ln in str_data:
            d = ln.split(self.header_sep)

            # Key is always the first entry in comma sep list
            k = standardize_key(d[0])

            # Avoid splitting on times
            if 'time' in k or 'date' in k:
                value = ':'.join(d[1:]).strip()
            else:
                value = ', '.join(d[1:])
                value = clean_str(value)

            # Assign non empty strings to dictionary
            if k and value:
                data[k] = value.strip(' ').replace('"', '').replace('  ', ' ')

            elif k and not value:
                data[k] = None

        # If there is not header data then don't bother (useful for point data)
        if data:
            data = add_date_time_keys(
                data,
                in_timezone=self.in_timezone,
                out_timezone=self.out_timezone)

        # Rename the info dictionary keys to more standard ones
        data = remap_data_names(data, self.rename)
        self.log.debug('Discovered {} lines of valid header info.'
                       ''.format(len(data.keys())))

        return data, columns, header_pos

    def check_integrity(self, site_info):
        """
        Compare the attribute info to the site dictionary to insure integrity
        between datasets. Comparisons are only done as strings currently.

        In theory the site details header should contain identical info
        to the profile header, it should only have more info than the profile
        header.

        Args:
            site_info: Dictionary containing the site details file header

        Returns:
            mismatch: Dictionary with a message about how a piece of info is
                      mismatched

        """
        mismatch = {}

        for k, v in self.info.items():
            if k not in site_info.keys():
                mismatch[k] = 'Key not found in site details'

            else:
                if v != site_info[k]:
                    mismatch[k] = 'Profile header != Site details header'

        return mismatch

    def interpret_data(self, raw_info):
        """
        Some data inside the headers is inconsistently noted. This function
        adjusts such data to the correct format.

        Adjustments include:

        A. Add in any extra info from the extra_header dictionary, defer to info
        provided by user

        B: Rename any keys that need to be renamed

        C. Aspect is recorded either cardinal directions or degrees from north,
        should be in degrees

        D. Cast UTM attributes to correct types. Convert UTM to lat long, store both


        Args:
            raw_info: Dictionary containing information to be parsed
        Returns:
            info: Dictionary of the raw_info containing interpetted info

        """
        info = {}

        # A. Parse out any nans, nones or other not-data type entries
        for k, v in raw_info.items():
            info[k] = parse_none(raw_info[k])

        keys = info.keys()

        # Merge information, warn user about overwriting
        overwrite_keys = [k for k in keys if k in self.extra_header.keys()]

        if overwrite_keys:
            self.log.warning('Extra header information passed will overwrite '
                             'the following information found in the file '
                             'header:\n{}'.format(', '.join(overwrite_keys)))

        info.update(self.extra_header)

        # Convert slope, aspect, and zone to numbers
        info = manage_degrees_keys(info)
        info = manage_aspect(info)
        info = manage_utm_zone(info)

        # Convert lat/long to utm and vice versa if either exist
        original_zone = info['utm_zone']
        info = reproject_point_in_dict(
            info, is_northern=self.northern_hemisphere)

        if info['utm_zone'] != original_zone and original_zone is not None:
            self.log.warning(f'Overwriting UTM zone in the header from {original_zone} to {info["utm_zone"]}')

        self.epsg = info['epsg']

        # Check for point data which will contain this in the data not the
        # header
        if not is_point_data(self.columns):
            if self.epsg is None:
                raise RuntimeError("EPSG was not determined from the header nor was it "
                                   "passed as a kwarg to uploader. If there is no "
                                   "projection information in the file please "
                                   "prescribe an epsg value")

            info = add_geom(info, self.epsg)

        # If columns or info does not have coordinates raise an error
        important = ['northing', 'latitude']

        cols_have_coords = []
        if self.columns is not None:
            cols_have_coords = [c for c in self.columns if c in important]

        hdr_has_coords = [c for c in info if c in important]

        if not cols_have_coords and not hdr_has_coords:
            raise (ValueError('No geographic information was provided in the'
                              ' file header or via keyword arguments.'))
        return info<|MERGE_RESOLUTION|>--- conflicted
+++ resolved
@@ -286,14 +286,10 @@
         [
             "profile_id", "timing",  # SSA things
             "smp_serial_number", "original_total_samples",  # SMP things
-<<<<<<< HEAD
-            "data_subsampled_to", "wise_serial_no",
+            "data_subsampled_to",
+            "wise_serial_no"  # snow pit things
             "parameter_codes",
             "precip_rate"  # prefer precip_type
-=======
-            "data_subsampled_to",
-            "wise_serial_no" # snow pit things
->>>>>>> 62ebbec7
         ], auto_remap=False
     )
     FLAGS = MeasurementDescription(
