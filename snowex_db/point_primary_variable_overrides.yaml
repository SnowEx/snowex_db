--- conflicted
+++ resolved
@@ -225,7 +225,6 @@
   map_from:
   - wsms_10ft_avg
   match_on_code: true
-<<<<<<< HEAD
 CAMPAIGN:
   auto_remap: true
   code: campaign
@@ -233,14 +232,6 @@
   map_from:
   - location
   match_on_code: true
-NAME:
-    auto_remap: true
-    code: name
-    description: Name of the measurement
-    map_from:
-    - pit_id
-    - pitid
-    match_on_code: true
 COMMENTS:
     code: comments
     description: Comments
@@ -250,19 +241,17 @@
   description: measurement flag
   map_from:
     - flag
-=======
+  match_on_code: true
 VERSION_NUMBER:
   auto_remap: true
   code: version_number
-  description: version 
-  map_from:
-  - version number
+  description: version
   match_on_code: true
 PIT_ID:
   auto_remap: true
   code: pit_id
   description: ID of snow pit
   map_from:
-  - pitid
->>>>>>> ae6997d0
+    - pit_id
+    - pitid
   match_on_code: true