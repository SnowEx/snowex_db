"""
Module for classes that upload single files to the database.
"""
<<<<<<< HEAD
from pathlib import Path

import pandas as pd
import geopandas as gpd
import logging
=======

import logging

import geopandas as gpd
import pandas as pd
>>>>>>> 52ec8809
from geoalchemy2 import WKTElement

from snowexsql.tables import (
    Campaign, DOI, Instrument, MeasurementType, Observer, PointData,
    PointObservation
)
<<<<<<< HEAD
from ..string_management import parse_none
from ..point_data import PointDataCollection, SnowExPointData

=======
>>>>>>> 52ec8809
from .base import BaseUpload
from ..point_data import PointDataCollection, SnowExPointData
from ..string_management import parse_none

LOG = logging.getLogger("snowex_db.upload.points")


class DataValidationError(ValueError):
    pass


class PointDataCSV(BaseUpload):
    """
    Class for submitting whole csv files of point data
    """
    expected_attributes = [c for c in dir(PointData) if c[0] != '_']
    TABLE_CLASS = PointData

    # Remapping for special keywords for snowdepth measurements
    MEASUREMENT_NAMES = {'mp': 'magnaprobe', 'm2': 'mesa', 'pr': 'pit ruler'}

    # Units to apply
    UNITS_MAP = {
        'depth': 'cm', 'two_way_travel': 'ns', 'swe': 'mm',
        'density': 'kg/m^3'
    }

<<<<<<< HEAD
    def __init__(self, profile_filename, timezone="US/Mountain", **kwargs):
        """

        Args:
            profile_filename:
            timezone:
            **kwargs:
                doi
                instrument
                header_sep
                id
                campaign_name
                derived
                instrument_model
                comments
                observer
                name
                row_based_timezone
                instrument_map
        """
        self.filename = profile_filename
=======
    def __init__(self, session, filename, timezone="US/Mountain", **kwargs):
        self.filename = filename
        self._session = session
>>>>>>> 52ec8809
        self._timezone = timezone
        self._doi = kwargs.get("doi")
        self._instrument = kwargs.get("instrument")
        # a map of measurement type to instrument name
        self._instrument_map = kwargs.get("instrument_map", {})
        if self._instrument_map and self._instrument:
            raise ValueError(
                "Cannot provide both 'instrument' and 'instrument_map'. "
                "Please choose one."
            )
        self._header_sep = kwargs.get("header_sep", ",")
        self._id = kwargs.get("id")
        self._campaign_name = kwargs.get("campaign_name")
        # Is this file for derived measurements
        self._derived = kwargs.get("derived", False)

        # SMP passed in
        self._instrument_model = kwargs.get("instrument_model")
        self._comments = kwargs.get("comments")

        # Observer name for the whole file
        self._observer = kwargs.get("observer")
        # assign name to each measurement if given
        self._name = kwargs.get("name")

        # Assign if details are row-based (generally for the SWE files)
        self._row_based_tz = kwargs.get("row_based_timezone", False)
        # TODO: what do we do here?
        if self._row_based_tz:
            in_timezone = None
        else:
            in_timezone = timezone

        # Read in data
        self.data = self._read(in_timezone=in_timezone)

    def _read(self, in_timezone=None):
        """
        Read in the csv
        """
        try:
            # TODO: row based crs, tz options
            data = PointDataCollection.from_csv(
                self.filename,
                timezone=self._timezone,
                header_sep=self._header_sep,
                site_id=self._id,
                campaign_name=self._campaign_name,
                units_map=self.UNITS_MAP,
                row_based_timezone=self._row_based_tz,
                primary_variable_file=Path(__file__).parent.joinpath(
                    "../point_primary_variable_overrides.yaml"
                )
            )
        except pd.errors.ParserError as e:
            LOG.error(e)
            raise RuntimeError(f"Failed reading {self.filename}")

        return data

    def build_data(self, series: SnowExPointData) -> gpd.GeoDataFrame:
        """
        Build out the original dataframe with the metadata to avoid doing it
        during the submission loop. Removes all other main profile columns and
        assigns data_name as the value column

        Args:
            series: The object of a variable of point data

        Returns:
            df: Dataframe ready for submission
        """
        # TODO: DRY up?
        df = series.df.copy()
        if df.empty:
            LOG.debug("df is empty, returning")
            return df
        variable = series.variable

        # The type of measurement
        df['type'] = [variable.code] * len(df)

        # Manage nans and nones
        for c in df.columns:
            df[c] = df[c].apply(lambda x: parse_none(x))
        df['value'] = df[variable.code].astype(str)

        if 'units' not in df.columns:
            unit_str = series.units_map.get(variable.code)
            df['units'] = [unit_str] * len(df)

        columns = df.columns.values
        # Clean up comments a bit
        if 'comments' in columns:
            df['comments'] = df['comments'].apply(
                lambda x: x.strip(' ') if isinstance(x, str) else x)

        # In case of SMP, pass comments in
        if self._comments is not None:
            df["comments"] = [self._comments] * len(df)

        # Fill in more optional overrides
        for column_name, param in [
            ('instrument', self._instrument),
            ('doi', self._doi), ('instrument_model', self._instrument_model),
            ('observer', self._observer), ('name', self._name)
        ]:
            if column_name not in columns:
                df[column_name] = [param] * len(df)

        # Anywhere the instrument is None, use the instrument map
        # based on the measurement name
        if self._instrument_map and 'instrument' in df.columns:
            df['instrument'] = df['instrument'].fillna(
                df['type'].map(self._instrument_map)
            )

        # Map the measurement names or default to original
        df["instrument"] = df['instrument'].map(
            lambda x: self.MEASUREMENT_NAMES.get(x, x)
        )

        return df

    def submit(self):
        """
        Submit values to the db from dictionary. Manage how some profiles have
        multiple values and get submitted individual
        """

        # Construct a dataframe with all metadata
        for series in self.data.series:
            df = self.build_data(series)

            # Grab each row, convert it to dict and join it with site info
            if not df.empty:
                # IMPORTANT: Add observations first, so we can use them in the
                # entries
<<<<<<< HEAD
                self._add_campaign_observation(
                    session, df
                )
=======
                # TODO: how do these link back?
                self._add_campaign_observation(df)
>>>>>>> 52ec8809

                for row in df.to_dict(orient="records"):
                    row["geometry"] = WKTElement(
                        str(row["geometry"]),
                        srid=int(df.crs.srs.replace("EPSG:", ""))
                    )

<<<<<<< HEAD
                    d = self._add_entry(session, row)
=======
                    # TODO: instrument name logic here?
                    d = self._add_entry(row)
>>>>>>> 52ec8809
                    # session.bulk_save_objects(objects) does not resolve
                    # foreign keys, DO NOT USE IT
                    self._session.add(d)
                    self._session.commit()
            else:
                # procedure to still upload metadata (sites, etc)
                LOG.warning(
                    f'Point data file {self.filename} is empty.'
                )

    def _observation_name_from_row(self, row):
        value = f"{row['name']}_{row['instrument']}"
        if row.get('instrument_model'):
            value += row['instrument_model']
        # Add the type of measurement
        # This is necessary because the GPR returns multiple variables
        if row.get('type'):
            value += "_" + row['type']
        return value
    
    def _get_first_check_unique(self, df, key):
        """
        Get the first entry for a given key of the dataframe and check if
        it is unique. If not, raise a DataValidationError
        """
        unique_values = df[key].unique()
        if len(unique_values) > 1:
            raise DataValidationError(
                f"Multiple values for {key} found: {unique_values}"
            )
        return unique_values[0]

    def _add_campaign_observation(self, df):
        """
        Add the campaign observation and each of the entries it is linked to
        Returns:

        """
        df["date"] = pd.to_datetime(df["datetime"]).dt.date
        # Group by our observation keys to add into the database
        for keys, grouped_df in df.groupby(
                ['instrument', 'instrument_model', 'name', 'type', 'date'],
                dropna=False
        ):
            # Process each unique combination of keys (key) and its corresponding group (grouped_df)
            # Add instrument
            instrument_name = self._get_first_check_unique(grouped_df, 'instrument')
            # Map the instrument name if we have a mapping for it
            if pd.isna(instrument_name):
                instrument_name = None
            if instrument_name:
                instrument_name = self.MEASUREMENT_NAMES.get(
                    instrument_name.lower(), instrument_name
                )
            instrument = self._check_or_add_object(
                self._session, Instrument, dict(
                    name=instrument_name,
                    model=self._get_first_check_unique(grouped_df, 'instrument_model')
                )
            )
    
            # Add measurement type
            measurement_type = self._get_first_check_unique(
                grouped_df, "type"
            )
            measurement_obj = self._check_or_add_object(
                # Add units and 'derived' flag for the measurement
                self._session, MeasurementType, dict(
                    name=measurement_type,
                    units=self._get_first_check_unique(grouped_df, "units"),
                    derived=self._derived
                )
            )
            
            # Check name is unique because we are adding ONE
            # campaign observation here
            self._get_first_check_unique(grouped_df, "name")
            # Get the measurement name
            measurement_name = self._observation_name_from_row(grouped_df.iloc[0])
    
            # Add doi
            doi_string = self._get_first_check_unique(grouped_df, "doi")
            if doi_string is not None:
                doi = self._check_or_add_object(
                    self._session, DOI, dict(doi=doi_string)
                )
            else:
                doi = None
            # pass in campaign
            campaign_name = self._get_first_check_unique(
                grouped_df, "campaign"
            ) or self._campaign_name
            if campaign_name is None:
                raise DataValidationError("Campaign cannot be None")
            campaign = self._check_or_add_object(
                self._session, Campaign, dict(name=campaign_name)
            )
            # add observer
            observer_name = self._get_first_check_unique(
                grouped_df, "observer"
            ) or self._observer
            observer_name = observer_name or "unknown"
            observer = self._check_or_add_object(
                self._session, Observer, dict(name=observer_name)
            )
            description = None
            if ["comments"] in grouped_df.columns.values:
                description = (description or "") + self._get_first_check_unique(
                    grouped_df, "comments"
                )
            if ["flags"] in grouped_df.columns.values:
                description = (description or "") + self._get_first_check_unique(
                    grouped_df, "flags"
                )

            date_obj = self._get_first_check_unique(grouped_df, "date")
            observation = self._check_or_add_object(
                self._session, PointObservation, dict(
                    name=measurement_name,
                    date=date_obj,
                    instrument=instrument,
                    doi=doi,
                    measurement_type=measurement_obj,
                ),
                object_kwargs=dict(
                    name=measurement_name,
                    description=description,
                    date=date_obj,
                    instrument=instrument,
                    doi=doi,
                    # type=row["type"],  # THIS TYPE IS RESERVED FOR POLYMORPHIC STUFF
                    measurement_type=measurement_obj,
                    observer=observer,
                    campaign=campaign,
                )
            )

    def _add_entry(self, row: dict):
        """
        Args:
            row: dataframe row of data to add
        Returns:
            Added record object
        """
        observation_kwargs = dict(
            name=self._observation_name_from_row(row),
            date=row["datetime"].date()
        )
        # Get the observation object
        observation = self._session.query(PointObservation).filter_by(
            **observation_kwargs
        ).first()
        if not observation:
            raise RuntimeError(
                f"No corresponding PointObservation for {observation_kwargs}"
            )

        # Now that the other objects exist, create the entry
        new_entry = self.TABLE_CLASS(
            # Linked tables
            value=row["value"],
            units=row["units"],  # TODO: isn't this in measurement obj?
            observation=observation,
            datetime=row["datetime"],
            # Arguments from kwargs
            geom=row['geometry']

        )

        return new_entry<|MERGE_RESOLUTION|>--- conflicted
+++ resolved
@@ -1,34 +1,22 @@
 """
 Module for classes that upload single files to the database.
 """
-<<<<<<< HEAD
 from pathlib import Path
-
-import pandas as pd
-import geopandas as gpd
 import logging
-=======
-
-import logging
-
 import geopandas as gpd
 import pandas as pd
->>>>>>> 52ec8809
 from geoalchemy2 import WKTElement
 
 from snowexsql.tables import (
     Campaign, DOI, Instrument, MeasurementType, Observer, PointData,
     PointObservation
 )
-<<<<<<< HEAD
-from ..string_management import parse_none
-from ..point_data import PointDataCollection, SnowExPointData
-
-=======
->>>>>>> 52ec8809
+
+from insitupy.io.strings import StringManager
+
 from .base import BaseUpload
 from ..point_data import PointDataCollection, SnowExPointData
-from ..string_management import parse_none
+
 
 LOG = logging.getLogger("snowex_db.upload.points")
 
@@ -53,13 +41,15 @@
         'density': 'kg/m^3'
     }
 
-<<<<<<< HEAD
-    def __init__(self, profile_filename, timezone="US/Mountain", **kwargs):
+    def __init__(
+            self, session, profile_filename, timezone="US/Mountain", **kwargs
+    ):
         """
 
         Args:
-            profile_filename:
-            timezone:
+            session: SQLAlchemy session to use for the upload
+            profile_filename: Path to the csv file to upload
+            timezone: Timezone to assume for the data, defaults to "US/Mountain"
             **kwargs:
                 doi
                 instrument
@@ -75,11 +65,8 @@
                 instrument_map
         """
         self.filename = profile_filename
-=======
-    def __init__(self, session, filename, timezone="US/Mountain", **kwargs):
-        self.filename = filename
         self._session = session
->>>>>>> 52ec8809
+
         self._timezone = timezone
         self._doi = kwargs.get("doi")
         self._instrument = kwargs.get("instrument")
@@ -164,7 +151,7 @@
 
         # Manage nans and nones
         for c in df.columns:
-            df[c] = df[c].apply(lambda x: parse_none(x))
+            df[c] = df[c].apply(lambda x: StringManager.parse_none(x))
         df['value'] = df[variable.code].astype(str)
 
         if 'units' not in df.columns:
@@ -218,14 +205,9 @@
             if not df.empty:
                 # IMPORTANT: Add observations first, so we can use them in the
                 # entries
-<<<<<<< HEAD
-                self._add_campaign_observation(
-                    session, df
-                )
-=======
+
                 # TODO: how do these link back?
                 self._add_campaign_observation(df)
->>>>>>> 52ec8809
 
                 for row in df.to_dict(orient="records"):
                     row["geometry"] = WKTElement(
@@ -233,12 +215,9 @@
                         srid=int(df.crs.srs.replace("EPSG:", ""))
                     )
 
-<<<<<<< HEAD
-                    d = self._add_entry(session, row)
-=======
                     # TODO: instrument name logic here?
                     d = self._add_entry(row)
->>>>>>> 52ec8809
+
                     # session.bulk_save_objects(objects) does not resolve
                     # foreign keys, DO NOT USE IT
                     self._session.add(d)
@@ -405,7 +384,6 @@
             datetime=row["datetime"],
             # Arguments from kwargs
             geom=row['geometry']
-
         )
 
         return new_entry