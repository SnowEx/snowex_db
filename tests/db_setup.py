--- conflicted
+++ resolved
@@ -1,14 +1,5 @@
-<<<<<<< HEAD
-import json
-from contextlib import contextmanager
-from os.path import dirname, join
-
 from snowexsql.tables.campaign_observation import CampaignObservation
-from sqlalchemy import orm
-
-=======
 import pytest
->>>>>>> e1e44216
 from snowexsql.db import get_db, initialize
 from snowexsql.tables import (Campaign, DOI, Instrument, LayerData,
                               MeasurementType, Observer, Site,
