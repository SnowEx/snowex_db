--- conflicted
+++ resolved
@@ -26,11 +26,7 @@
     "insitupy~=0.4",
     "metloom==0.6.1",
     "rasterio<1.4",
-<<<<<<< HEAD
     "snowexsql==1.0.0",
-=======
-    "snowexsql @ git+https://github.com/SnowEx/snowexsql.git@release-0.6.x",
->>>>>>> 23252372
     "snowmicropyn",
     "timezonefinder<7",
 ]
